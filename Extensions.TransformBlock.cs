--- conflicted
+++ resolved
@@ -4,29 +4,14 @@
 
 namespace Open.Threading.Dataflow;
 
-<<<<<<< HEAD
-[System.Diagnostics.CodeAnalysis.SuppressMessage("Roslynator", "RCS1047:Non-asynchronous method name should not end with 'Async'.")]
-public static class TransformBlock
-{
-	public static TransformBlock<TIn, TOut> New<TIn, TOut>(Func<TIn, TOut> pipe, ExecutionDataflowBlockOptions? options = null)
-		=> options is null
-		? new TransformBlock<TIn, TOut>(pipe)
-		: new TransformBlock<TIn, TOut>(pipe, options);
-
-	public static TransformBlock<TIn, TOut> NewAsync<TIn, TOut>(Func<TIn, Task<TOut>> pipe, ExecutionDataflowBlockOptions? options = null)
-		=> options is null
-		? new TransformBlock<TIn, TOut>(pipe)
-		: new TransformBlock<TIn, TOut>(pipe, options);
-=======
+[System.Diagnostics.CodeAnalysis.SuppressMessage("Roslynator", "RCS1047:Non-asynchronous method name should not end with 'Async'.", Justification = "To avoid ambiguity.")]
 public static class TransformBlock
 {
 	public static TransformBlock<TIn, TOut> New<TIn, TOut>(Func<TIn, TOut> pipe, ExecutionDataflowBlockOptions? options = null) => options is null
 				   ? new TransformBlock<TIn, TOut>(pipe)
 				   : new TransformBlock<TIn, TOut>(pipe, options);
 
-	[System.Diagnostics.CodeAnalysis.SuppressMessage("Roslynator", "RCS1047:Non-asynchronous method name should not end with 'Async'.", Justification = "To avoid ambiguity.")]
 	public static TransformBlock<TIn, TOut> NewAsync<TIn, TOut>(Func<TIn, Task<TOut>> pipe, ExecutionDataflowBlockOptions? options = null) => options is null
 				   ? new TransformBlock<TIn, TOut>(pipe)
 				   : new TransformBlock<TIn, TOut>(pipe, options);
->>>>>>> 64fd9f07
 }