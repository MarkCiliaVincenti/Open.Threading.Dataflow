﻿using System;

namespace Open.Threading.Dataflow;

public static partial class DataFlowExtensions
{
	class Observer<T> : IObserver<T>, IDisposable
	{
		public static IObserver<T> New(
			Action<T>? onNext,
			Action<Exception>? onError,
<<<<<<< HEAD
			Action? onCompleted)
			=> new Observer<T>()
=======
			Action? onCompleted) => new Observer<T>()
>>>>>>> 64fd9f07
			{
				_onNext = onNext,
				_onError = onError,
				_onCompleted = onCompleted
			};

		Action? _onCompleted;
		Action<Exception>? _onError;
		Action<T>? _onNext;

		public void OnNext(T value) => _onNext?.Invoke(value);

		public void OnError(Exception error) => _onError?.Invoke(error);

		public void OnCompleted() => _onCompleted?.Invoke();

		public void Dispose()
		{
			_onNext = null;
			_onError = null;
			_onCompleted = null;
		}
	}

	public static IDisposable Subscribe<T>(this IObservable<T> observable,
		Action<T> onNext,
		Action<Exception> onError,
<<<<<<< HEAD
		Action? onCompleted = null)
		=> observable.Subscribe(Observer<T>.New(onNext, onError, onCompleted));

	public static IDisposable Subscribe<T>(this IObservable<T> observable,
		Action<T> onNext,
		Action? onCompleted = null)
		=> observable.Subscribe(Observer<T>.New(onNext, null, onCompleted));
=======
		Action? onCompleted = null) => observable.Subscribe(Observer<T>.New(onNext, onError, onCompleted));

	public static IDisposable Subscribe<T>(this IObservable<T> observable,
		Action<T> onNext,
		Action? onCompleted = null) => observable.Subscribe(Observer<T>.New(onNext, null, onCompleted));
>>>>>>> 64fd9f07
}<|MERGE_RESOLUTION|>--- conflicted
+++ resolved
@@ -9,12 +9,7 @@
 		public static IObserver<T> New(
 			Action<T>? onNext,
 			Action<Exception>? onError,
-<<<<<<< HEAD
-			Action? onCompleted)
-			=> new Observer<T>()
-=======
 			Action? onCompleted) => new Observer<T>()
->>>>>>> 64fd9f07
 			{
 				_onNext = onNext,
 				_onError = onError,
@@ -42,19 +37,9 @@
 	public static IDisposable Subscribe<T>(this IObservable<T> observable,
 		Action<T> onNext,
 		Action<Exception> onError,
-<<<<<<< HEAD
-		Action? onCompleted = null)
-		=> observable.Subscribe(Observer<T>.New(onNext, onError, onCompleted));
-
-	public static IDisposable Subscribe<T>(this IObservable<T> observable,
-		Action<T> onNext,
-		Action? onCompleted = null)
-		=> observable.Subscribe(Observer<T>.New(onNext, null, onCompleted));
-=======
 		Action? onCompleted = null) => observable.Subscribe(Observer<T>.New(onNext, onError, onCompleted));
 
 	public static IDisposable Subscribe<T>(this IObservable<T> observable,
 		Action<T> onNext,
 		Action? onCompleted = null) => observable.Subscribe(Observer<T>.New(onNext, null, onCompleted));
->>>>>>> 64fd9f07
 }