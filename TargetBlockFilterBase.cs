--- conflicted
+++ resolved
@@ -9,14 +9,8 @@
 {
 	protected readonly ITargetBlock<T> Target;
 
-<<<<<<< HEAD
 	protected TargetBlockFilterBase(ITargetBlock<T> target)
-	{
-		Target = target ?? throw new ArgumentNullException(nameof(target));
-	}
-=======
-	protected TargetBlockFilterBase(ITargetBlock<T> target) => Target = target ?? throw new ArgumentNullException(nameof(target));
->>>>>>> 64fd9f07
+		=> Target = target ?? throw new ArgumentNullException(nameof(target));
 
 	protected int _state;
 	const int ACCEPTING = 0;
@@ -27,11 +21,7 @@
 	protected void CompleteInternal()
 	{
 		if (_state == ACCEPTING)
-<<<<<<< HEAD
 			_ = Interlocked.CompareExchange(ref _state, REJECTING, ACCEPTING);
-=======
-			Interlocked.CompareExchange(ref _state, REJECTING, ACCEPTING);
->>>>>>> 64fd9f07
 	}
 
 	public void Complete()
@@ -50,14 +40,8 @@
 
 	// The key here is to reject the message ahead of time.
 	public virtual DataflowMessageStatus OfferMessage(
-<<<<<<< HEAD
 		DataflowMessageHeader messageHeader, T messageValue, ISourceBlock<T>? source, bool consumeToAccept)
 		=> Accepting
 			? Target.OfferMessage(messageHeader, messageValue, source, consumeToAccept)
 			: DataflowMessageStatus.DecliningPermanently;
-=======
-		DataflowMessageHeader messageHeader, T messageValue, ISourceBlock<T>? source, bool consumeToAccept) => Accepting
-					   ? Target.OfferMessage(messageHeader, messageValue, source, consumeToAccept)
-					   : DataflowMessageStatus.DecliningPermanently;
->>>>>>> 64fd9f07
 }