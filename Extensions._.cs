﻿using Open.Threading.Tasks;
using System;
using System.Collections.Generic;
using System.Diagnostics.Contracts;
using System.IO;
using System.Threading;
using System.Threading.Tasks;
using System.Threading.Tasks.Dataflow;

namespace Open.Threading.Dataflow;

public static partial class DataFlowExtensions
{
	public static Task CompleteAsync(this IDataflowBlock source)
	{
		source.Complete();
		return source.Completion;
	}
<<<<<<< HEAD

	public static ISourceBlock<T> Buffer<T>(this ISourceBlock<T> source, DataflowBlockOptions? dataflowBlockOptions = null)
=======

	public static ISourceBlock<T> Buffer<T>(this ISourceBlock<T> source, DataflowBlockOptions? dataflowBlockOptions = null)
	{
		if (source is null)
			throw new NullReferenceException();
		Contract.EndContractBlock();

		var output = dataflowBlockOptions is null
			? new BufferBlock<T>()
			: new BufferBlock<T>(dataflowBlockOptions);
		source.LinkToWithCompletion(output);
		return output;
	}

	public static ISourceBlock<T> BufferMany<T>(this ISourceBlock<T[]> source, ExecutionDataflowBlockOptions? dataflowBlockOptions = null)
>>>>>>> 64fd9f07
	{
		if (source is null)
			throw new NullReferenceException();
		Contract.EndContractBlock();
<<<<<<< HEAD

		var output = dataflowBlockOptions is null
			? new BufferBlock<T>()
			: new BufferBlock<T>(dataflowBlockOptions);

		_ = source.LinkToWithCompletion(output);
		return output;
	}

	public static ISourceBlock<T> BufferMany<T>(this ISourceBlock<T[]> source, ExecutionDataflowBlockOptions? dataflowBlockOptions = null)
	{
		if (source is null)
			throw new NullReferenceException();
		Contract.EndContractBlock();

		var output = dataflowBlockOptions is null
			? new TransformManyBlock<T[], T>(t => t)
			: new TransformManyBlock<T[], T>(t => t, dataflowBlockOptions);

		_ = source.LinkToWithCompletion(output);
		return output;
	}

	public static ISourceBlock<T[]> Batch<T>(this ISourceBlock<T> source,
		int batchSize,
		GroupingDataflowBlockOptions? dataflowBlockOptions = null)
	{
		if (source is null)
			throw new NullReferenceException();
		Contract.EndContractBlock();

		var batchBlock = dataflowBlockOptions is null
			? new BatchBlock<T>(batchSize)
			: new BatchBlock<T>(batchSize, dataflowBlockOptions);

		_ = source.LinkToWithCompletion(batchBlock);
		return batchBlock;
	}

	public static int ToTargetBlock<T>(this IEnumerable<T> source,
		ITargetBlock<T> target)
	{
		if (source is null)
			throw new NullReferenceException();
		if (target is null)
			throw new ArgumentNullException(nameof(target));
		Contract.EndContractBlock();

		var count = 0;
		foreach (var entry in source)
		{
			if (!target.Post(entry))
				break;

			count++;
		}

		return count;
	}

	public static Task<int> ToTargetBlockAsync<T>(this IEnumerable<T> source,
		ITargetBlock<T> target,
		CancellationToken cancellationToken = default)
	{
		if (source is null)
			throw new NullReferenceException();
		if (target is null)
			throw new ArgumentNullException(nameof(target));
		Contract.EndContractBlock();

		return source is ICollection<T> c && c.Count == 0
			? Task.FromResult(0)
			: ToTargetBlockAsyncCore();

		async Task<int> ToTargetBlockAsyncCore()
		{
			var count = 0;
			foreach (var entry in source)
			{
				if (cancellationToken.IsCancellationRequested
					|| !target.Post(entry) && !await target.SendAsync(entry, cancellationToken))
				{
					break;
				}

				count++;
			}

			cancellationToken.ThrowIfCancellationRequested();

			return count;
		}
	}

	public static async Task<List<T>> ToListAsync<T>(this IReceivableSourceBlock<T> source,
=======

		var output = dataflowBlockOptions is null
			? new TransformManyBlock<T[], T>(t => t)
			: new TransformManyBlock<T[], T>(t => t, dataflowBlockOptions);
		source.LinkToWithCompletion(output);
		return output;
	}

	public static ISourceBlock<T[]> Batch<T>(this ISourceBlock<T> source,
		int batchSize,
		GroupingDataflowBlockOptions? dataflowBlockOptions = null)
	{
		if (source is null)
			throw new NullReferenceException();
		Contract.EndContractBlock();

		var batchBlock = dataflowBlockOptions is null
			? new BatchBlock<T>(batchSize)
			: new BatchBlock<T>(batchSize, dataflowBlockOptions);

		source.LinkToWithCompletion(batchBlock);
		return batchBlock;
	}

	public static int ToTargetBlock<T>(this IEnumerable<T> source,
		ITargetBlock<T> target)
	{
		if (source is null)
			throw new NullReferenceException();
		if (target is null)
			throw new ArgumentNullException(nameof(target));
		Contract.EndContractBlock();

		var count = 0;
		foreach (var entry in source)
		{
			if (!target.Post(entry))
				break;

			count++;
		}
		return count;
	}

	public static Task<int> ToTargetBlockAsync<T>(this IEnumerable<T> source,
		ITargetBlock<T> target,
		CancellationToken cancellationToken = default)
	{
		if (source is null)
			throw new NullReferenceException();
		if (target is null)
			throw new ArgumentNullException(nameof(target));
		Contract.EndContractBlock();

		return source is ICollection<T> c && c.Count == 0
			? Task.FromResult(0)
			: ToTargetBlockAsyncCore();

		async Task<int> ToTargetBlockAsyncCore()
		{
			var count = 0;
			foreach (var entry in source)
			{
				if (cancellationToken.IsCancellationRequested
					|| !target.Post(entry) && !await target.SendAsync(entry, cancellationToken))
				{
					break;
				}
				count++;
			}

			cancellationToken.ThrowIfCancellationRequested();

			return count;
		}
	}

	public static async Task<List<T>> ToListAsync<T>(this IReceivableSourceBlock<T> source,
		CancellationToken cancellationToken = default)
	{
		if (source is null)
			throw new NullReferenceException();
		Contract.EndContractBlock();

		var result = new List<T>();
		do
		{
			while (!cancellationToken.IsCancellationRequested
				&& source.TryReceive(null, out var e))
			{
				result.Add(e);
			}
		}
		while (!cancellationToken.IsCancellationRequested
			&& await source.OutputAvailableAsync(cancellationToken));

		cancellationToken.ThrowIfCancellationRequested();

		return result;
	}

	public static ISourceBlock<T> AsBufferBlock<T>(this IEnumerable<T> source,
		int capacity = DataflowBlockOptions.Unbounded,
>>>>>>> 64fd9f07
		CancellationToken cancellationToken = default)
	{
		if (source is null)
			throw new NullReferenceException();
		Contract.EndContractBlock();

<<<<<<< HEAD
		var result = new List<T>();
		do
		{
			while (!cancellationToken.IsCancellationRequested
				&& source.TryReceive(null, out var e))
			{
				result.Add(e);
			}
		}
		while (!cancellationToken.IsCancellationRequested
			&& await source.OutputAvailableAsync(cancellationToken));

		cancellationToken.ThrowIfCancellationRequested();

		return result;
	}

	public static ISourceBlock<T> AsBufferBlock<T>(this IEnumerable<T> source,
		int capacity = DataflowBlockOptions.Unbounded,
		CancellationToken cancellationToken = default)
	{
		if (source is null)
			throw new NullReferenceException();
		Contract.EndContractBlock();

		var buffer = new BufferBlock<T>(new DataflowBlockOptions()
		{
			BoundedCapacity = capacity,
			CancellationToken = cancellationToken
		});

		var result = ToTargetBlockAsync(source, buffer, cancellationToken);

		if (result.IsCompleted && !result.IsFaulted && !result.IsCanceled)
		{
			buffer.Complete();
		}
		else
		{
			_ = CallCompleteWhenFinished();

			async Task CallCompleteWhenFinished()
			{
				_ = await result;
				buffer.Complete();
			}
		}

		return buffer;
	}

	public static async Task<int> AllLinesTo(this TextReader source,
		ITargetBlock<string> target,
=======
		var buffer = new BufferBlock<T>(new DataflowBlockOptions()
		{
			BoundedCapacity = capacity,
			CancellationToken = cancellationToken
		});

		var result = ToTargetBlockAsync(source, buffer, cancellationToken);

		if (result.IsCompleted && !result.IsFaulted && !result.IsCanceled)
		{
			buffer.Complete();
		}
		else
		{
			_ = CallCompleteWhenFinished();

			async Task CallCompleteWhenFinished()
			{
				await result;
				buffer.Complete();
			}
		}

		return buffer;
	}

	public static async Task<int> AllLinesTo(this TextReader source,
		ITargetBlock<string> target,
		bool completeAndAwait = false,
		CancellationToken cancellationToken = default)
	{
		if (source is null)
			throw new NullReferenceException();
		Contract.EndContractBlock();

		var count = 0;
		string line;
		while (!cancellationToken.IsCancellationRequested
			&& (line = await source.ReadLineAsync()) is not null)
		{
			if (!target.Post(line) && !await target.SendAsync(line, cancellationToken))
				break;

			count++;
		}

		cancellationToken.ThrowIfCancellationRequested();

		if (completeAndAwait)
			await target.CompleteAsync();

		return count;
	}

	public static async Task<int> AllLinesTo<T>(this TextReader source,
		ITargetBlock<T> target,
		Func<string, T> transform,
>>>>>>> 64fd9f07
		bool completeAndAwait = false,
		CancellationToken cancellationToken = default)
	{
		if (source is null)
			throw new NullReferenceException();
		Contract.EndContractBlock();

		var count = 0;
		string line;
		while (!cancellationToken.IsCancellationRequested
<<<<<<< HEAD
			&& (line = await source.ReadLineAsync()) != null)
		{
			if (!target.Post(line) && !await target.SendAsync(line, cancellationToken))
=======
			&& (line = await source.ReadLineAsync()) is not null)
		{
			var e = transform(line);
			if (!target.Post(e) && !await target.SendAsync(e, cancellationToken))
>>>>>>> 64fd9f07
				break;

			count++;
		}

		cancellationToken.ThrowIfCancellationRequested();

		if (completeAndAwait)
			await target.CompleteAsync();

		return count;
	}

<<<<<<< HEAD
	public static async Task<int> AllLinesTo<T>(this TextReader source,
		ITargetBlock<T> target,
		Func<string, T> transform,
		bool completeAndAwait = false,
		CancellationToken cancellationToken = default)
	{
		if (source is null)
			throw new NullReferenceException();
		Contract.EndContractBlock();

		var count = 0;
		string line;
		while (!cancellationToken.IsCancellationRequested
			&& (line = await source.ReadLineAsync()) != null)
		{
			var e = transform(line);
			if (!target.Post(e) && !await target.SendAsync(e, cancellationToken))
				break;

			count++;
		}

		cancellationToken.ThrowIfCancellationRequested();

		if (completeAndAwait)
			await target.CompleteAsync();

		return count;
	}

	public static T OnComplete<T>(this T source, Action oncomplete)
		where T : IDataflowBlock
	{
		_ = source.Completion.ContinueWith(_ => oncomplete());
		return source;
	}

	public static T OnComplete<T>(this T source, Action<Task> oncomplete)
		where T : IDataflowBlock
	{
		_ = source.Completion.ContinueWith(oncomplete);
		return source;
	}

	public static T OnCompletedSuccessfully<T>(this T source, Action oncomplete)
		where T : IDataflowBlock
	{
		_ = source.Completion.OnFullfilled(oncomplete);
		return source;
	}

	public static T OnFault<T>(this T source, Action<Exception> onfault)
		where T : IDataflowBlock
	{
		_ = source.Completion.OnFaulted(ex => onfault(ex.InnerException));
		return source;
	}

	public static void Fault(this IDataflowBlock target, string message)
		=> target.Fault(new Exception(message));

	public static void Fault(this IDataflowBlock target, string message, Exception innerException)
		=> target.Fault(new Exception(message, innerException));
=======
	public static T OnComplete<T>(this T source, Action oncomplete)
		where T : IDataflowBlock
	{
		source.Completion.ContinueWith(_ => oncomplete());
		return source;
	}

	public static T OnComplete<T>(this T source, Action<Task> oncomplete)
		where T : IDataflowBlock
	{
		source.Completion.ContinueWith(oncomplete);
		return source;
	}

	public static T OnCompletedSuccessfully<T>(this T source, Action oncomplete)
		where T : IDataflowBlock
	{
		source.Completion.OnFullfilled(oncomplete);
		return source;
	}

	public static T OnFault<T>(this T source, Action<Exception> onfault)
		where T : IDataflowBlock
	{
		source.Completion.OnFaulted(ex => onfault(ex.InnerException));
		return source;
	}

	public static void Fault(this IDataflowBlock target, string message) => target.Fault(new Exception(message));

	public static void Fault(this IDataflowBlock target, string message, Exception innerException) => target.Fault(new Exception(message, innerException));
>>>>>>> 64fd9f07
}<|MERGE_RESOLUTION|>--- conflicted
+++ resolved
@@ -16,10 +16,6 @@
 		source.Complete();
 		return source.Completion;
 	}
-<<<<<<< HEAD
-
-	public static ISourceBlock<T> Buffer<T>(this ISourceBlock<T> source, DataflowBlockOptions? dataflowBlockOptions = null)
-=======
 
 	public static ISourceBlock<T> Buffer<T>(this ISourceBlock<T> source, DataflowBlockOptions? dataflowBlockOptions = null)
 	{
@@ -30,22 +26,6 @@
 		var output = dataflowBlockOptions is null
 			? new BufferBlock<T>()
 			: new BufferBlock<T>(dataflowBlockOptions);
-		source.LinkToWithCompletion(output);
-		return output;
-	}
-
-	public static ISourceBlock<T> BufferMany<T>(this ISourceBlock<T[]> source, ExecutionDataflowBlockOptions? dataflowBlockOptions = null)
->>>>>>> 64fd9f07
-	{
-		if (source is null)
-			throw new NullReferenceException();
-		Contract.EndContractBlock();
-<<<<<<< HEAD
-
-		var output = dataflowBlockOptions is null
-			? new BufferBlock<T>()
-			: new BufferBlock<T>(dataflowBlockOptions);
-
 		_ = source.LinkToWithCompletion(output);
 		return output;
 	}
@@ -59,7 +39,6 @@
 		var output = dataflowBlockOptions is null
 			? new TransformManyBlock<T[], T>(t => t)
 			: new TransformManyBlock<T[], T>(t => t, dataflowBlockOptions);
-
 		_ = source.LinkToWithCompletion(output);
 		return output;
 	}
@@ -136,85 +115,6 @@
 	}
 
 	public static async Task<List<T>> ToListAsync<T>(this IReceivableSourceBlock<T> source,
-=======
-
-		var output = dataflowBlockOptions is null
-			? new TransformManyBlock<T[], T>(t => t)
-			: new TransformManyBlock<T[], T>(t => t, dataflowBlockOptions);
-		source.LinkToWithCompletion(output);
-		return output;
-	}
-
-	public static ISourceBlock<T[]> Batch<T>(this ISourceBlock<T> source,
-		int batchSize,
-		GroupingDataflowBlockOptions? dataflowBlockOptions = null)
-	{
-		if (source is null)
-			throw new NullReferenceException();
-		Contract.EndContractBlock();
-
-		var batchBlock = dataflowBlockOptions is null
-			? new BatchBlock<T>(batchSize)
-			: new BatchBlock<T>(batchSize, dataflowBlockOptions);
-
-		source.LinkToWithCompletion(batchBlock);
-		return batchBlock;
-	}
-
-	public static int ToTargetBlock<T>(this IEnumerable<T> source,
-		ITargetBlock<T> target)
-	{
-		if (source is null)
-			throw new NullReferenceException();
-		if (target is null)
-			throw new ArgumentNullException(nameof(target));
-		Contract.EndContractBlock();
-
-		var count = 0;
-		foreach (var entry in source)
-		{
-			if (!target.Post(entry))
-				break;
-
-			count++;
-		}
-		return count;
-	}
-
-	public static Task<int> ToTargetBlockAsync<T>(this IEnumerable<T> source,
-		ITargetBlock<T> target,
-		CancellationToken cancellationToken = default)
-	{
-		if (source is null)
-			throw new NullReferenceException();
-		if (target is null)
-			throw new ArgumentNullException(nameof(target));
-		Contract.EndContractBlock();
-
-		return source is ICollection<T> c && c.Count == 0
-			? Task.FromResult(0)
-			: ToTargetBlockAsyncCore();
-
-		async Task<int> ToTargetBlockAsyncCore()
-		{
-			var count = 0;
-			foreach (var entry in source)
-			{
-				if (cancellationToken.IsCancellationRequested
-					|| !target.Post(entry) && !await target.SendAsync(entry, cancellationToken))
-				{
-					break;
-				}
-				count++;
-			}
-
-			cancellationToken.ThrowIfCancellationRequested();
-
-			return count;
-		}
-	}
-
-	public static async Task<List<T>> ToListAsync<T>(this IReceivableSourceBlock<T> source,
 		CancellationToken cancellationToken = default)
 	{
 		if (source is null)
@@ -240,33 +140,6 @@
 
 	public static ISourceBlock<T> AsBufferBlock<T>(this IEnumerable<T> source,
 		int capacity = DataflowBlockOptions.Unbounded,
->>>>>>> 64fd9f07
-		CancellationToken cancellationToken = default)
-	{
-		if (source is null)
-			throw new NullReferenceException();
-		Contract.EndContractBlock();
-
-<<<<<<< HEAD
-		var result = new List<T>();
-		do
-		{
-			while (!cancellationToken.IsCancellationRequested
-				&& source.TryReceive(null, out var e))
-			{
-				result.Add(e);
-			}
-		}
-		while (!cancellationToken.IsCancellationRequested
-			&& await source.OutputAvailableAsync(cancellationToken));
-
-		cancellationToken.ThrowIfCancellationRequested();
-
-		return result;
-	}
-
-	public static ISourceBlock<T> AsBufferBlock<T>(this IEnumerable<T> source,
-		int capacity = DataflowBlockOptions.Unbounded,
 		CancellationToken cancellationToken = default)
 	{
 		if (source is null)
@@ -301,35 +174,6 @@
 
 	public static async Task<int> AllLinesTo(this TextReader source,
 		ITargetBlock<string> target,
-=======
-		var buffer = new BufferBlock<T>(new DataflowBlockOptions()
-		{
-			BoundedCapacity = capacity,
-			CancellationToken = cancellationToken
-		});
-
-		var result = ToTargetBlockAsync(source, buffer, cancellationToken);
-
-		if (result.IsCompleted && !result.IsFaulted && !result.IsCanceled)
-		{
-			buffer.Complete();
-		}
-		else
-		{
-			_ = CallCompleteWhenFinished();
-
-			async Task CallCompleteWhenFinished()
-			{
-				await result;
-				buffer.Complete();
-			}
-		}
-
-		return buffer;
-	}
-
-	public static async Task<int> AllLinesTo(this TextReader source,
-		ITargetBlock<string> target,
 		bool completeAndAwait = false,
 		CancellationToken cancellationToken = default)
 	{
@@ -359,7 +203,6 @@
 	public static async Task<int> AllLinesTo<T>(this TextReader source,
 		ITargetBlock<T> target,
 		Func<string, T> transform,
->>>>>>> 64fd9f07
 		bool completeAndAwait = false,
 		CancellationToken cancellationToken = default)
 	{
@@ -370,44 +213,7 @@
 		var count = 0;
 		string line;
 		while (!cancellationToken.IsCancellationRequested
-<<<<<<< HEAD
-			&& (line = await source.ReadLineAsync()) != null)
-		{
-			if (!target.Post(line) && !await target.SendAsync(line, cancellationToken))
-=======
 			&& (line = await source.ReadLineAsync()) is not null)
-		{
-			var e = transform(line);
-			if (!target.Post(e) && !await target.SendAsync(e, cancellationToken))
->>>>>>> 64fd9f07
-				break;
-
-			count++;
-		}
-
-		cancellationToken.ThrowIfCancellationRequested();
-
-		if (completeAndAwait)
-			await target.CompleteAsync();
-
-		return count;
-	}
-
-<<<<<<< HEAD
-	public static async Task<int> AllLinesTo<T>(this TextReader source,
-		ITargetBlock<T> target,
-		Func<string, T> transform,
-		bool completeAndAwait = false,
-		CancellationToken cancellationToken = default)
-	{
-		if (source is null)
-			throw new NullReferenceException();
-		Contract.EndContractBlock();
-
-		var count = 0;
-		string line;
-		while (!cancellationToken.IsCancellationRequested
-			&& (line = await source.ReadLineAsync()) != null)
 		{
 			var e = transform(line);
 			if (!target.Post(e) && !await target.SendAsync(e, cancellationToken))
@@ -457,37 +263,4 @@
 
 	public static void Fault(this IDataflowBlock target, string message, Exception innerException)
 		=> target.Fault(new Exception(message, innerException));
-=======
-	public static T OnComplete<T>(this T source, Action oncomplete)
-		where T : IDataflowBlock
-	{
-		source.Completion.ContinueWith(_ => oncomplete());
-		return source;
-	}
-
-	public static T OnComplete<T>(this T source, Action<Task> oncomplete)
-		where T : IDataflowBlock
-	{
-		source.Completion.ContinueWith(oncomplete);
-		return source;
-	}
-
-	public static T OnCompletedSuccessfully<T>(this T source, Action oncomplete)
-		where T : IDataflowBlock
-	{
-		source.Completion.OnFullfilled(oncomplete);
-		return source;
-	}
-
-	public static T OnFault<T>(this T source, Action<Exception> onfault)
-		where T : IDataflowBlock
-	{
-		source.Completion.OnFaulted(ex => onfault(ex.InnerException));
-		return source;
-	}
-
-	public static void Fault(this IDataflowBlock target, string message) => target.Fault(new Exception(message));
-
-	public static void Fault(this IDataflowBlock target, string message, Exception innerException) => target.Fault(new Exception(message, innerException));
->>>>>>> 64fd9f07
 }