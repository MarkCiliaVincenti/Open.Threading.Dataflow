--- conflicted
+++ resolved
@@ -22,8 +22,6 @@
 		}
 
 		_filterDeclineStatus = filterDeclineStatus;
-<<<<<<< HEAD
-=======
 	}
 
 	private static readonly ITargetBlock<T> NullTarget = DataflowBlock.NullTarget<T>();
@@ -44,66 +42,9 @@
 			return NullTarget.OfferMessage(messageHeader, messageValue, source, consumeToAccept);
 
 		return _filterDeclineStatus;
->>>>>>> 64fd9f07
 	}
 }
 
-<<<<<<< HEAD
-	private static readonly ITargetBlock<T> NullTarget = DataflowBlock.NullTarget<T>();
-
-	protected virtual bool Accept(T messageValue)
-		=> _filter!(messageValue);
-
-	public override DataflowMessageStatus OfferMessage(
-		DataflowMessageHeader messageHeader, T messageValue, ISourceBlock<T>? source, bool consumeToAccept)
-		=> !Accepting
-			? DataflowMessageStatus.DecliningPermanently
-			: Accept(messageValue)
-			? base.OfferMessage(messageHeader, messageValue, source, consumeToAccept)
-			: _filterDeclineStatus switch
-			{
-				DataflowMessageStatus.Accepted => NullTarget.OfferMessage(messageHeader, messageValue, source, consumeToAccept),
-				_ => _filterDeclineStatus
-			};
-}
-
-public static partial class DataFlowExtensions
-{
-	/// <summary>
-	/// Synchronously filters out incomming messages before they arrive to the target.
-	/// Passes the message to the target if the filter function returns true.
-	/// If the filter function returns false, then the message will either be accepted and disappear (default), or will be declined if the decli
-	/// </summary>
-	/// <typeparam name="T">The message type.</typeparam>
-	/// <param name="target">The Target-Block to pass messages too.</param>
-	/// <param name="filter">Passes the message to the target if the filter function returns true.</param>
-	/// <param name="decline">If true, and the filter returns false, the message will be declined, allowing it to continue elsewhere.  If false (default) the message is accepted even though it is not being passed to the target.</param>
-	/// <returns>A filter block that preceeds the target..</returns>
-	public static ITargetBlock<T> Filter<T>(this ITargetBlock<T> target,
-		Func<T, bool> filter,
-		bool decline = false)
-		=> new TargetBlockFilter<T>(
-			target,
-			decline ? DataflowMessageStatus.Declined : DataflowMessageStatus.Accepted,
-			filter);
-
-	/// <summary>
-	/// Processes an item through an acceptor function.
-	/// If the acceptor returns true, then it was accepted and subsequently received/taken from the source (no longer available to downstream targets).
-	/// </summary>
-	/// <typeparam name="T">The message type</typeparam>
-	/// <param name="source">The source block to receive from.</param>
-	/// <param name="acceptor">The function to process the item and decide if accepted.</param>
-	/// <returns>The original source block to allow for more acceptors or filters to be applied.</returns>
-	public static ISourceBlock<T> TakeOrContinue<T>(this ISourceBlock<T> source,
-		Func<T, bool> acceptor)
-	{
-		var receiver = DataflowBlock
-			.NullTarget<T>() // If the acceptor returns true, the message is dropped.
-			.Filter(acceptor, true); // Else it's declined and continues on to the next target.
-
-		_ = source.LinkToWithCompletion(receiver);
-=======
 public static partial class DataFlowExtensions
 {
 	/// <summary>
@@ -138,8 +79,7 @@
 			.NullTarget<T>() // If the acceptor returns true, the message is dropped.
 			.Filter(acceptor, true); // Else it's declined and continues on to the next target.
 
-		source.LinkToWithCompletion(receiver);
->>>>>>> 64fd9f07
+		_ = source.LinkToWithCompletion(receiver);
 		return source;
 	}
 }